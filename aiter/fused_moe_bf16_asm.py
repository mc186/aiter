--- conflicted
+++ resolved
@@ -52,15 +52,9 @@
             fc2_smooth_scale=None,  # [expert(local_expert:EP), 1, inter_dim]
             a16=False,
             per_tensor_quant_scale=None,
-<<<<<<< HEAD
-            activation=None,
-            block_shape=None,
-            expert_mask=None
-=======
             block_shape=None,
             expert_mask=None,
             activation = ActivationType.Silu
->>>>>>> bdbbd07b
             ):
     E, model_dim, inter_dim = w2.shape
     global_E = E
@@ -71,18 +65,9 @@
     device = topk_ids.device
     useInt4Weight = w1.dtype in {torch.int32, torch.uint32}
     lastdim_mul = 8 if useInt4Weight else 1
-<<<<<<< HEAD
-    if not useInt4Weight:
-        assert activation is None, f"asm_moe activation function cannot be specified when not use a8w4, \n\
-            by default, 'silu' is used for g1u1 and 'gelu' is used for g1u0"
-
-    sorted_ids, sorted_weights, sorted_expert_ids, num_tokens_post_padded, moe_buf = moe_sorting_ck(topk_ids, topk_weight, E,
-                                                                                                    model_dim, dtype, expert_mask)
-=======
 
     sorted_ids, sorted_weights, sorted_expert_ids, num_valid_ids, moe_buf = moe_sorting_ck(topk_ids, topk_weight, E,
                                                                                                     model_dim, dtype, BLOCK_SIZE_M, expert_mask)
->>>>>>> bdbbd07b
 
     if fc1_scale is None:
         # pure bf16
@@ -124,11 +109,7 @@
         aiter.dynamic_per_token_scaled_fp8_quant(a8, hidden_states, a8_scale)
         
         aiter.fmoe_fp8_blockscale_g1u1(moe_buf, a8, w1, w2, sorted_ids,
-<<<<<<< HEAD
-                                       sorted_weights, sorted_expert_ids, num_tokens_post_padded,
-=======
                                        sorted_weights, sorted_expert_ids, num_valid_ids,
->>>>>>> bdbbd07b
                                        topk,
                                        fc1_scale.view(E, -1),
                                        fc2_scale.view(E, -1),
@@ -136,10 +117,6 @@
                                        scale_blk_n,
                                        scale_blk_k,
                                        fc2_smooth_scale)
-<<<<<<< HEAD
-        return moe_buf
-=======
->>>>>>> bdbbd07b
     else:
         # a8w8 fmoe, opt: smooth quant
         a8_type = w1.dtype if not useInt4Weight else torch.float8_e4m3fnuz
@@ -194,11 +171,7 @@
         if useInt4Weight:
             # sorted_ids = sorted_ids & 0xffffff
             fmoe_func(moe_buf, a8, w1, w2, sorted_ids,
-<<<<<<< HEAD
-                      sorted_weights, sorted_expert_ids, num_tokens_post_padded,
-=======
                       sorted_weights, sorted_expert_ids, num_valid_ids,
->>>>>>> bdbbd07b
                       topk,
                       a8_scale,
                       fc1_scale,
@@ -207,18 +180,12 @@
                       activation)
         else:
             fmoe_func(moe_buf, a8, w1, w2, sorted_ids,
-<<<<<<< HEAD
-                      sorted_weights, sorted_expert_ids, num_tokens_post_padded,
-=======
                       sorted_weights, sorted_expert_ids, num_valid_ids,
->>>>>>> bdbbd07b
                       topk,
                       a8_scale,
                       fc1_scale,
                       fc2_scale,
                       fc2_smooth_scale)
-<<<<<<< HEAD
-=======
     return moe_buf
 
 
@@ -388,7 +355,6 @@
                         sorted_expert_ids, sorted_weights,
                         num_valid_ids, moe_buf, topk, fc2_scale, a2_scale, block_size)
 
->>>>>>> bdbbd07b
     return moe_buf
 
 
@@ -399,11 +365,7 @@
               fc1_smooth_scale=None,  # [expert(local_expert:EP), 1, model_dim]
               fc2_smooth_scale=None,  # [expert(local_expert:EP), 1, inter_dim]
               expert_mask=None,
-<<<<<<< HEAD
-              activation=None):
-=======
               activation = ActivationType.Silu):
->>>>>>> bdbbd07b
     computeType = torch.float
     dtype = hidden_states.dtype
     hidden_states = hidden_states.to(computeType)
