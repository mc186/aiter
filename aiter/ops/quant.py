# SPDX-License-Identifier: MIT
# Copyright (C) 2024-2025, Advanced Micro Devices, Inc. All rights reserved.

import torch
from torch import Tensor
from typing import Optional
from ..jit.core import compile_ops
import torch.nn.functional as F
import functools
from .enum import QuantType, ActivationType
from . import triton
from ..utility import dtypes, fp4_utils


@compile_ops("module_smoothquant")
def smoothquant_fwd(input: Tensor, out: Tensor, x_scale: Tensor, y_scale: Tensor): ...


@compile_ops("module_smoothquant")
def moe_smoothquant_fwd(
    input: Tensor, out: Tensor, x_scale: Tensor, topk_ids: Tensor, y_scale: Tensor
): ...


# following are pure torch implement
@functools.lru_cache()
def get_dtype_max(dtype):
    try:
        dtypeMax = torch.finfo(dtype).max
    except:
        dtypeMax = torch.iinfo(dtype).max
    return dtypeMax


def pertoken_quant(
    x,
    scale=None,
    x_scale=None,  # smooth_scale
    scale_dtype=dtypes.fp32,
    quant_dtype=dtypes.i8,
    dtypeMax=None,
):
    x = x.to(dtypes.fp32)
    if x_scale is None:
        hidden_states = x
    else:
        # smooth quant
        hidden_states = x * x_scale

    if dtypeMax is None:
        dtypeMax = get_dtype_max(quant_dtype)

    per_token_scale = scale
    if scale is None:
        # [m, 1]
        per_token_amax, _ = torch.max(
            input=torch.abs(hidden_states), dim=-1, keepdim=True
        )
        per_token_scale = per_token_amax / dtypeMax
        per_token_scale[per_token_scale == 0] = 1

    # quant hidden_states
    y = (hidden_states / per_token_scale).to(dtype=quant_dtype)
    y_scale = per_token_scale.to(scale_dtype)
    return y, y_scale


def per_1x32_f4_quant(x, scale=None, quant_dtype=dtypes.fp4x2, shuffle=True):
    assert quant_dtype == dtypes.fp4x2
    block_size = 32
    F8E8M0_EXP_BIAS = 127
    F4E2M1_MAX = 6.0
    MAX_POW2 = int(torch.log2(torch.tensor(F4E2M1_MAX, dtype=torch.float32)).item())
    # dtypeMax = F4E2M1_MAX
    dtypeMax = 2.0**MAX_POW2

    m, n = x.shape
    x = x.view(-1, block_size)
    max_abs = torch.amax(torch.abs(x.float()), 1)
    # max_abs = max_abs.view(torch.int32)
    # max_abs = ((max_abs + 0x200000) & 0xFF800000).view(torch.float32)

    # fp8e8m0fnu_from_fp32_value
    scale_e8m0_biased = fp4_utils.f32_to_e8m0(max_abs / dtypeMax)

    # Float8_e8m0fnu to float
    scale_f32 = fp4_utils.e8m0_to_f32(scale_e8m0_biased)

    y = x.float() / scale_f32.view(-1, 1)
    y = fp4_utils.f32_to_mxfp4(y)
    y = y.view(m, -1)
    scale = scale_e8m0_biased.view(m, -1).view(torch.uint8)
    if shuffle:
        scale_padded = torch.empty(
<<<<<<< HEAD
            (m + 255) // 256 * 256, (n // block_size + 7) // 8 * 8, dtype=torch.uint8, device=x.device
=======
            (m + 255) // 256 * 256, (n // block_size + 7) // 8 * 8, dtype=torch.uint8
>>>>>>> e6d6de22
        ).fill_(0x7F)

        scale_padded[:m, : n // block_size] = scale
        scale = scale_padded
        sm, sn = scale.shape

    if shuffle == 2:
        scale = scale.view(sm // 32, 2, 16, sn // 8, 2, 4)
        scale = scale.permute(0, 3, 4, 1, 5, 2).contiguous()
        scale = scale.view(-1, 4, 64)
        scale = scale.permute(0, 2, 1).contiguous()
        scale = scale.view(sm, sn)
    elif shuffle:
        scale = scale.view(sm // 32, 2, 16, sn // 8, 2, 4)
        scale = scale.permute(0, 3, 5, 2, 4, 1).contiguous()
        scale = scale.view(sm, sn)
    return y, scale.view(dtypes.fp8_e8m0)


def per_tensor_quant(
    x, scale=None, scale_dtype=dtypes.fp32, quant_dtype=dtypes.i8, dtypeMax=None
):
    x = x.to(dtypes.fp32)
    if scale is None:
        if dtypeMax is None:
            dtypeMax = get_dtype_max(quant_dtype)
        scale = torch.abs(x).max() / dtypeMax
    y = x / scale

    return y.to(quant_dtype), scale.view(1).to(scale_dtype)


def per_block_quant_wrapper(block_shape=(1, 128)):
    def decorator(per_token_quant_func):
        def wrapper(x, scale=None, quant_dtype=dtypes.i8):
            blk_m, blk_n = block_shape
            assert (
                x.shape[-1] % blk_n == 0
            ), f"block size {blk_n} not match {x.shape[-1]}"
            assert blk_m == 1, "only support 1xN block, TODO: support MxN"
            m, n = x.shape
            x = x.view(-1, blk_n)
            y, scale = per_token_quant_func(x, scale=scale, quant_dtype=quant_dtype)
            return y.view(m, -1), scale.view(m, -1)

        return wrapper

    return decorator


@functools.lru_cache()
def get_torch_quant(qType):
    tmp = {
        QuantType.No: lambda *a, **k: (a[0], None),
        QuantType.per_Tensor: per_tensor_quant,
        QuantType.per_Token: pertoken_quant,
        QuantType.per_1x32: per_1x32_f4_quant,
        QuantType.per_1x128: per_block_quant_wrapper((1, 128))(pertoken_quant),
    }

    def raise_NotImplementedError(*a, **k):
        raise NotImplementedError(f"unsupported quant type {qType=}")

    return tmp.get(qType, raise_NotImplementedError)


@functools.lru_cache()
def get_hip_quant(qType):
    tmp = {
        QuantType.No: lambda *a, **k: (a[0], None),
        QuantType.per_Tensor: per_tensor_quant_hip,
        QuantType.per_Token: per_token_quant_hip,
        QuantType.per_1x32: per_1x32_f4_quant_hip,
        QuantType.per_1x128: per_block_quant_wrapper((1, 128))(per_token_quant_hip),
    }

    def raise_NotImplementedError(*a, **k):
        raise NotImplementedError(f"unsupported quant type {qType=}")

    return tmp.get(qType, raise_NotImplementedError)


@functools.lru_cache()
def get_triton_quant(qType):
    tmp = {
        QuantType.No: lambda *a, **k: (a[0], None),
        QuantType.per_Tensor: per_tensor_quant_triton,
        QuantType.per_Token: per_token_quant_triton,
        QuantType.per_1x32: per_1x32_f4_quant_triton,
        QuantType.per_1x128: per_block_quant_wrapper((1, 128))(per_token_quant_triton),
    }

    def raise_NotImplementedError(*a, **k):
        raise NotImplementedError(f"unsupported quant type {qType=}")

    return tmp.get(qType, raise_NotImplementedError)


def per_token_quant_hip(x, scale=None, quant_dtype=dtypes.i8):
    shape = x.shape
    device = x.device
    if scale is None:
        scale = torch.empty((*shape[:-1], 1), dtype=dtypes.fp32, device=device)
    else:
        raise ValueError("unsupported: static per token quant")

    if 1:
        y = torch.empty(shape, dtype=quant_dtype, device=device)
        dynamic_per_token_scaled_quant(y, x, scale)
    elif quant_dtype == dtypes.i8:
        M, N = x.view(-1, shape[-1]).shape
        y = torch.empty((M, N), dtype=dtypes.i8, device=device)
        scale = torch.empty(M, dtype=dtypes.fp32, device=device)
        smooth_scale = torch.ones(N, dtype=dtypes.fp32, device=device)
        smoothquant_fwd(y, x, smooth_scale, scale)
        y = y.view(shape)
    else:
        raise ValueError(f"unsupported: {quant_dtype=}")
    return y, scale


<<<<<<< HEAD
def per_1x32_f4_quant_hip(x, scale=None, quant_dtype=dtypes.fp4x2):
=======
def per_1x32_f4_quant_hip(x, scale=None, quant_dtype=dtypes.fp4x2, shuffle=True):
>>>>>>> e6d6de22
    m, n = x.shape
    assert quant_dtype == dtypes.fp4x2
    assert n % 2 == 0
    device = x.device
    if scale is None:
        scale = (
            torch.empty(
                (
<<<<<<< HEAD
                    (m + 31) // 32 * 32,
=======
                    (m + 255) // 256 * 256,
>>>>>>> e6d6de22
                    (n // 32 + 7) // 8 * 8,
                ),
                dtype=torch.uint8,
                device=device,
            )
<<<<<<< HEAD
            .fill_(0x7F)
=======
            # .fill_(0x7F)
>>>>>>> e6d6de22
            .view(dtypes.fp8_e8m0)
        )
    else:
        raise ValueError("unsupported: static per token quant")
    y = torch.empty(m, n // 2, dtype=quant_dtype, device=device)
<<<<<<< HEAD
    dynamic_per_token_scaled_quant(y, x.view(-1, 32), scale)
=======
    dynamic_per_token_scaled_quant(y, x.view(-1, 32), scale, shuffle_scale=shuffle)
>>>>>>> e6d6de22
    return y.view(torch.uint8), scale


def per_tensor_quant_hip(x, scale=None, quant_dtype=dtypes.i8):
    y = torch.empty(x.shape, dtype=quant_dtype, device=x.device)
    if quant_dtype == dtypes.fp8:
        if scale is None:
            scale = torch.empty(1, dtype=dtypes.fp32, device=x.device)
            dynamic_per_tensor_quant(y, x, scale)
        else:
            static_per_tensor_quant(y, x, scale)
    else:
        raise ValueError(f"unsupported: {quant_dtype=}")
    return y, scale.view(1)


def per_token_quant_triton(x, scale=None, quant_dtype=dtypes.i8):
    shape = x.shape
    device = x.device
    dtypeMax = get_dtype_max(quant_dtype)
    y = torch.empty(shape, dtype=quant_dtype, device=device)
    if scale is None:
        scale = torch.empty((*shape[:-1], 1), dtype=dtypes.fp32, device=device)
        triton.quant.dynamic_per_token_fp8_quant(
            y, x, scale, quant_dtype=quant_dtype, dtypeMax=dtypeMax
        )
    else:
        raise ValueError("unsupported: static per token quant")

    return y, scale


def per_1x32_f4_quant_triton(x, scale=None, quant_dtype=dtypes.fp4x2, shuffle=False):
    assert quant_dtype == dtypes.fp4x2
    # y, scale = triton.quant.dynamic_mxfp4_quant(x)
    y, scale = fp4_utils.dynamic_mxfp4_quant(x, shuffle=shuffle)
    return y, scale


def per_tensor_quant_triton(x, scale=None, quant_dtype=dtypes.i8):
    y = torch.empty(x.shape, dtype=quant_dtype, device=x.device)
    x = x.view(-1, x.shape[-1])
    if scale is None:
        scale = torch.zeros(1, dtype=dtypes.fp32, device=x.device)
        triton.quant.dynamic_per_tensor_fp8_quant(y, x, scale)
    else:
        triton.quant.static_per_tensor_fp8_quant(y, x, scale)
    return y, scale


@functools.lru_cache()
def get_torch_act(aType):
    tmp = {
        ActivationType.No: lambda *a, **k: a[0],
        ActivationType.Silu: F.silu,
        ActivationType.Gelu: F.gelu,
    }
    return tmp.get(aType, NotImplementedError)


@compile_ops("module_quant")
def static_per_tensor_quant(out: Tensor, input: Tensor, scale: Tensor): ...


@compile_ops("module_quant")
def dynamic_per_tensor_quant(out: Tensor, input: Tensor, scale: Tensor): ...


@compile_ops("module_quant")
def dynamic_per_token_scaled_quant(
    out: Tensor,
    input: Tensor,
    scales: Tensor,
    scale_ub: Optional[Tensor] = None,
    shuffle_scale=True,
): ...<|MERGE_RESOLUTION|>--- conflicted
+++ resolved
@@ -92,11 +92,7 @@
     scale = scale_e8m0_biased.view(m, -1).view(torch.uint8)
     if shuffle:
         scale_padded = torch.empty(
-<<<<<<< HEAD
             (m + 255) // 256 * 256, (n // block_size + 7) // 8 * 8, dtype=torch.uint8, device=x.device
-=======
-            (m + 255) // 256 * 256, (n // block_size + 7) // 8 * 8, dtype=torch.uint8
->>>>>>> e6d6de22
         ).fill_(0x7F)
 
         scale_padded[:m, : n // block_size] = scale
@@ -218,11 +214,7 @@
     return y, scale
 
 
-<<<<<<< HEAD
-def per_1x32_f4_quant_hip(x, scale=None, quant_dtype=dtypes.fp4x2):
-=======
 def per_1x32_f4_quant_hip(x, scale=None, quant_dtype=dtypes.fp4x2, shuffle=True):
->>>>>>> e6d6de22
     m, n = x.shape
     assert quant_dtype == dtypes.fp4x2
     assert n % 2 == 0
@@ -231,31 +223,19 @@
         scale = (
             torch.empty(
                 (
-<<<<<<< HEAD
-                    (m + 31) // 32 * 32,
-=======
                     (m + 255) // 256 * 256,
->>>>>>> e6d6de22
                     (n // 32 + 7) // 8 * 8,
                 ),
                 dtype=torch.uint8,
                 device=device,
             )
-<<<<<<< HEAD
-            .fill_(0x7F)
-=======
             # .fill_(0x7F)
->>>>>>> e6d6de22
             .view(dtypes.fp8_e8m0)
         )
     else:
         raise ValueError("unsupported: static per token quant")
     y = torch.empty(m, n // 2, dtype=quant_dtype, device=device)
-<<<<<<< HEAD
-    dynamic_per_token_scaled_quant(y, x.view(-1, 32), scale)
-=======
     dynamic_per_token_scaled_quant(y, x.view(-1, 32), scale, shuffle_scale=shuffle)
->>>>>>> e6d6de22
     return y.view(torch.uint8), scale
 
 
