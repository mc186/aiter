--- conflicted
+++ resolved
@@ -20,7 +20,6 @@
     "num_stages": 3,
     "waves_per_eu": 1,
     "matrix_instr_nonkdim": 16,
-    "kpack": 1,
     "cache_modifier": ".cg",
     "NUM_KSPLIT": 1
   },
@@ -38,23 +37,16 @@
   },
   "medium_M128": {
     "BLOCK_SIZE_M": 128,
-<<<<<<< HEAD
-    "BLOCK_SIZE_N": 64,
-=======
     "BLOCK_SIZE_N": 128,
->>>>>>> 695e775e
     "BLOCK_SIZE_K": 256,
     "GROUP_SIZE_M": 1,
     "num_warps": 4,
     "num_stages": 3,
     "waves_per_eu": 1,
     "matrix_instr_nonkdim": 16,
+    "kpack": 1,
     "cache_modifier": ".cg",
-<<<<<<< HEAD
-    "NUM_KSPLIT": 1
-=======
     "NUM_KSPLIT": 2
->>>>>>> 695e775e
   },
   "large": {
     "BLOCK_SIZE_M": 128,
