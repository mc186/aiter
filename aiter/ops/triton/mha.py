--- conflicted
+++ resolved
@@ -201,9 +201,9 @@
     q,
     k_ptrs,
     v_ptrs,
-    stride_kn_in,
-    stride_vk_in,
-    stride_sn_in,
+    stride_kn,
+    stride_vk,
+    stride_sn,
     start_m,
     seqlen_k,
     seqlen_q,
@@ -238,18 +238,6 @@
 ):
     RCP_LN2: tl.constexpr = 1.4426950408889634
 
-    # NOTE:
-    # Workaround for int64 strides, In the absence of strides being int64, parts of offset
-    # computation is done in 32 bit and overflows resulting in segfaults
-    # If input strides are defined as int64, it disables vectorized loads which drops perf
-    # If we define new strides as stride_x = stride_x_in.to(tl.int64), that does not work
-    # because strides are tl.constexpr and cannot be upcasted
-    # If we define new strides as stride_x: tl.int64 = stride_x_in, segfault remains
-    # The permanent solution is to enable upcasting of tl.constexpr
-    # In the meantime, the following workaround provides correctness and does not drop perf
-    stride_kn = tl.cast(stride_kn_in, tl.int64)
-    stride_vk = tl.cast(stride_vk_in, tl.int64)
-    stride_sn = tl.cast(stride_sn_in, tl.int64)
     # loop over k, v, and update accumulator
 
     for start_n in range(block_min, block_max, BLOCK_N):
@@ -299,7 +287,7 @@
         if IS_CAUSAL:
             causal_boundary = start_n + offs_n_causal
             causal_mask = OFFS_M[:, None] >= causal_boundary[None, :]
-            mask = mask & causal_mask
+            mask = mask and causal_mask
 
         qk = tl.where(mask, qk, float("-inf"))
 
@@ -517,36 +505,6 @@
     # If we define new strides as stride_x: tl.int64 = stride_x_in, segfault remains
     # The permanent solution is to enable upcasting of tl.constexpr
     # In the meantime, the following workaround provides correctness and does not drop perf
-<<<<<<< HEAD
-    stride_qz           = tl.cast(stride_qz_in, tl.int64)
-    stride_qh           = tl.cast(stride_qh_in, tl.int64)
-    stride_qm           = tl.cast(stride_qm_in, tl.int64)
-    stride_qk           = tl.cast(stride_qk_in, tl.int64)
-    stride_kz           = tl.cast(stride_kz_in, tl.int64)
-    stride_kh           = tl.cast(stride_kh_in, tl.int64)
-    stride_kn           = tl.cast(stride_kn_in, tl.int64)
-    stride_kk           = tl.cast(stride_kk_in, tl.int64)
-    stride_vz           = tl.cast(stride_vz_in, tl.int64)
-    stride_vh           = tl.cast(stride_vh_in, tl.int64)
-    stride_vn           = tl.cast(stride_vn_in, tl.int64)
-    stride_vk           = tl.cast(stride_vk_in, tl.int64)
-    stride_descale_q_z  = tl.cast(stride_descale_q_z_in, tl.int64)
-    stride_descale_k_z  = tl.cast(stride_descale_k_z_in, tl.int64)
-    stride_descale_v_z  = tl.cast(stride_descale_v_z_in, tl.int64)
-    stride_oz           = tl.cast(stride_oz_in, tl.int64)
-    stride_oh           = tl.cast(stride_oh_in, tl.int64)
-    stride_om           = tl.cast(stride_om_in, tl.int64)
-    stride_on           = tl.cast(stride_on_in, tl.int64)
-    stride_alibi_z      = tl.cast(stride_alibi_z_in, tl.int64)
-    stride_alibi_h      = tl.cast(stride_alibi_h_in, tl.int64)
-    stride_sd_z         = tl.cast(stride_sd_z_in, tl.int64)
-    stride_sd_h         = tl.cast(stride_sd_h_in, tl.int64)
-    stride_sd_m         = tl.cast(stride_sd_m_in, tl.int64)
-    stride_sd_n         = tl.cast(stride_sd_n_in, tl.int64)
-    stride_lse_z        = tl.cast(stride_lse_z_in, tl.int64)
-    stride_lse_h        = tl.cast(stride_lse_h_in, tl.int64)
-    stride_lse_m        = tl.cast(stride_lse_m_in, tl.int64)
-=======
     if USE_INT64_STRIDES:
         stride_qz = tl.cast(stride_qz_in, tl.int64)
         stride_qh = tl.cast(stride_qh_in, tl.int64)
@@ -611,7 +569,6 @@
         stride_lse_h = stride_lse_h_in
         stride_lse_m = stride_lse_m_in
 
->>>>>>> 6b124286
     if VARLEN:
         cu_seqlens_q_start = tl.load(cu_seqlens_q + off_z)
         cu_seqlens_q_end = tl.load(cu_seqlens_q + off_z + 1)
