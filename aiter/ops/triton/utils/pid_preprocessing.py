--- conflicted
+++ resolved
@@ -1,10 +1,7 @@
 # SPDX-License-Identifier: MIT
-<<<<<<< HEAD
-# Copyright (c) 2024, Advanced Micro Devices, Inc. All rights reserved.
-=======
+
 # Copyright (C) 2024-2025, Advanced Micro Devices, Inc. All rights reserved.
 
->>>>>>> b057aff7
 import triton
 import triton.language as tl
 
