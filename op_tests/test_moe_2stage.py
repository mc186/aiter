--- conflicted
+++ resolved
@@ -29,9 +29,10 @@
     ck_stage1,
     torch_moe_stage1,
     torch_moe_stage2,
+    get_block_size_M,
 )
 
-from aiter.fused_moe_bf16_asm import moe_sorting_ck, get_block_size, ck_moe_2stages
+from aiter.fused_moe_bf16_asm import ck_moe_2stages
 
 from aiter.ops.shuffle import shuffle_weight
 from aiter import ActivationType
@@ -39,18 +40,22 @@
 torch.int4 = getattr(torch, "int4", torch.uint32)
 torch.set_default_device("cuda")
 
-def ck_moe_stage1(hidden_states,
-                  w1,  # [E, inter_dim*2, model_dim]
-                  w2,  # [E, model_dim, inter_dim]
-                  sorted_token_ids,  # [max_num_tokens_padded]
-                  sorted_expert_ids,  # [max_num_m_blocks]
-                  num_valid_ids,  # [1]
-                  w1_scale, a1_scale, dtype,
-                  topk,
-                  block_size=32,
-                  Activation=ActivationType.Gelu,
-                  sorted_weights=None,  # [max_num_tokens_padded]
-                  ):
+
+def ck_moe_stage1(
+    hidden_states,
+    w1,  # [E, inter_dim*2, model_dim]
+    w2,  # [E, model_dim, inter_dim]
+    sorted_token_ids,  # [max_num_tokens_padded]
+    sorted_expert_ids,  # [max_num_m_blocks]
+    num_valid_ids,  # [1]
+    w1_scale,
+    a1_scale,
+    dtype,
+    topk,
+    block_size=32,
+    Activation=ActivationType.Gelu,
+    sorted_weights=None,  # [max_num_tokens_padded]
+):
     token_num = hidden_states.shape[0]
     D = w2.shape[-1]
     # max_num_tokens_padded = sorted_expert_ids.shape[0]*block_size
@@ -65,34 +70,38 @@
     out = torch.empty((token_num, topk, D), dtype=dtype)
 
     aiter.ck_moe_stage1(
-        hidden_states, 
-        w1, 
-        w2, 
-        sorted_token_ids,             
-        sorted_expert_ids, 
-        num_valid_ids, 
-        out, 
-        topk, 
+        hidden_states,
+        w1,
+        w2,
+        sorted_token_ids,
+        sorted_expert_ids,
+        num_valid_ids,
+        out,
+        topk,
         w1_scale,
-        a1_scale, 
-        block_size, 
-        sorted_weights, 
-        act_op
+        a1_scale,
+        block_size,
+        sorted_weights,
+        act_op,
     )
 
     return out
 
-def ck_moe_stage2(hidden_states,
-                  w1,  # [E, inter_dim*2, model_dim]
-                  w2,  # [E, model_dim, inter_dim]
-                  sorted_token_ids,  # [max_num_tokens_padded]
-                  sorted_expert_ids,  # [max_num_m_blocks]
-                  num_valid_ids,  # [1]
-                  w2_scale, a2_scale, dtype,
-                  topk,
-                  block_size=32,
-                  sorted_weights=None,  # [max_num_tokens_padded]
-                  ):
+
+def ck_moe_stage2(
+    hidden_states,
+    w1,  # [E, inter_dim*2, model_dim]
+    w2,  # [E, model_dim, inter_dim]
+    sorted_token_ids,  # [max_num_tokens_padded]
+    sorted_expert_ids,  # [max_num_m_blocks]
+    num_valid_ids,  # [1]
+    w2_scale,
+    a2_scale,
+    dtype,
+    topk,
+    block_size=32,
+    sorted_weights=None,  # [max_num_tokens_padded]
+):
     token_num = hidden_states.shape[0]
     D = w2.shape[1]
     # max_num_tokens_padded = sorted_expert_ids.shape[0]*block_size
@@ -117,6 +126,7 @@
         sorted_weights,
     )
     return out
+
 
 @benchmark()
 def test_fmoe(
@@ -147,11 +157,11 @@
 
     M, _ = topk_ids.shape
 
-    BLOCK_SIZE_M = get_block_size(M, topk, E)
-    sorted_ids, sorted_weights, sorted_expert_ids, num_valid_ids, moe_buf = moe_sorting_ck(
+    BLOCK_SIZE_M = get_block_size_M(M, topk, E, inter_dim)
+    sorted_ids, sorted_weights, sorted_expert_ids, num_valid_ids, moe_buf = moe_sorting(
         topk_ids, topk_weights, E, model_dim, dtype, BLOCK_SIZE_M
     )
-    
+
     if qType == aiter.QuantType.per_Tensor:
         w1_qt, w1_scale = aiter.pertoken_quant(w1.view(E, -1), quant_dtype=WQDType)
         w2_qt, w2_scale = aiter.pertoken_quant(w2.view(E, -1), quant_dtype=WQDType)
@@ -186,8 +196,16 @@
     )
 
     if WQDType == torch.int4:  # int4 w quant
-        w1_qt_aiter = rearrange_4bit_elements(convert_int8_to_uint32_int4(shuffle_weight(w1_qt_aiter, (16, 16), use_int4=True)))
-        w2_qt_aiter = rearrange_4bit_elements(convert_int8_to_uint32_int4(shuffle_weight(w2_qt_aiter, (16, 16), use_int4=True)))
+        w1_qt_aiter = rearrange_4bit_elements(
+            convert_int8_to_uint32_int4(
+                shuffle_weight(w1_qt_aiter, (16, 16), use_int4=True)
+            )
+        )
+        w2_qt_aiter = rearrange_4bit_elements(
+            convert_int8_to_uint32_int4(
+                shuffle_weight(w2_qt_aiter, (16, 16), use_int4=True)
+            )
+        )
     else:
         w1_qt_aiter = shuffle_weight(w1_qt_aiter, layout=(16, 16))
         w2_qt_aiter = shuffle_weight(w2_qt_aiter, layout=(16, 16))
@@ -277,33 +295,6 @@
     # # )
     # # checkAllclose(out_ref, out2_ref, msg="[torch] 1_stage vs 2_stage")
 
-<<<<<<< HEAD
-    # if qType == aiter.QuantType.per_Token:
-    #     out1_ck = out1_ck.view(token, -1)
-    # a2_qt, a2_scale = torch_quant(out1_ck, quant_dtype=AQDType)
-    # a2_qt = a2_qt.view(token, topk, -1)
-    # if qType == aiter.QuantType.No:
-    #     a2_scale = torch.tensor(1.0, dtype=dtypes.fp32, device=a2_qt.device)
-    # out2_ck, us = ck_moe_stage2(
-    #     a2_qt,
-    #     w1_qt_aiter,
-    #     w2_qt_aiter,
-    #     sorted_ids,
-    #     sorted_expert_ids,
-    #     sorted_weights,
-    #     num_valid_ids,
-    #     w2_scale,
-    #     a2_scale,
-    #     dtype,
-    #     topk,
-    #     BLOCK_SIZE_M,
-    # )
-    # checkAllclose(
-    #     out2_ref,
-    #     out2_ck,
-    #     msg=f"ck_moe_stage2:{us:>8.2f} us, {token*model_dim*inter_dim*topk*2/us/1000/1000:>8.2f} tflops......(quant:{AQDType})",
-    # )
-=======
     if qType == aiter.QuantType.per_Token:
         out1_ck = out1_ck.view(token, -1)
     a2_qt, a2_scale = torch_quant(out1_ck, quant_dtype=AQDType)
@@ -330,7 +321,6 @@
         out2_ck,
         msg=f"[perf]  ck_moe_stage2:{us:>8.2f} us, {token*model_dim*inter_dim*topk*2/us/1000/1000:>8.2f} tflops......(quant:{AQDType})",
     )
->>>>>>> 54d0ac15
     # ######################## stage 2 end ###########
 
     # ######################## fused 2 stage #########
@@ -339,7 +329,8 @@
         input,
         w1_qt_aiter,
         w2_qt_aiter,
-        topk_weights, topk_ids,
+        topk_weights,
+        topk_ids,
         quant_type=qType,
         fc1_scale=w1_scale,  # [expert(local_expert:EP), inter_dim, 1]
         fc2_scale=w2_scale,  # [expert(local_expert:EP), model_dim, 1]
@@ -393,16 +384,9 @@
 ]
 list_quant = [
     (aiter.QuantType.No, None, None),  # a16w16
-<<<<<<< HEAD
     (aiter.QuantType.per_Tensor, dtypes.fp8, dtypes.fp8),  # a8w8
     (aiter.QuantType.per_Token, dtypes.fp8, dtypes.fp8),  # a8w8
     (aiter.QuantType.per_Token, dtypes.fp8, torch.int4),  # a8w4
-=======
-    (aiter.QuantType.per_Tensor, torch.float8_e4m3fnuz, torch.float8_e4m3fnuz),  # a8w8
-    (aiter.QuantType.per_Token, torch.float8_e4m3fnuz, torch.float8_e4m3fnuz),  # a8w8
-    (aiter.QuantType.per_Token, torch.int8, torch.int8),  # a8w8
-    (aiter.QuantType.per_Token, torch.float8_e4m3fnuz, torch.int4),  # a8w4
->>>>>>> 54d0ac15
 ]
 list_act = [aiter.ActivationType.Silu, aiter.ActivationType.Gelu]
 list_doweight_stage1 = [False, True]
@@ -437,25 +421,4 @@
         )
         df.append(ret)
     df = pd.DataFrame(df)
-    aiter.logger.info(f"summary:\n{df}")
-
-
-# # per Tensor quant/a8w4
-# for dtype in [dtypes.bf16]:
-#     for m in [1, 2, 4, 8, 16, 32, 64, 128, 256, 512, 1024, 1536, 2048, 3072, 4096][-1:]:
-#         for dim in [6144]:
-#             for inter_dim in [4096]:
-#                 expert, topk = 8, 2
-#                 test_fmoe(
-#                     dtype,
-#                     m,
-#                     dim,
-#                     inter_dim,
-#                     expert,
-#                     topk,
-#                     aiter.ActivationType.Silu,
-#                     aiter.QuantType.per_Token,
-#                     dtypes.fp8,
-#                     torch.int4,
-#                     use_g1u1=True,
-#                 )+    aiter.logger.info(f"summary:\n{df}")